--- conflicted
+++ resolved
@@ -9,11 +9,8 @@
 	"log"
 	"net/http"
 	"net/http/httputil"
-<<<<<<< HEAD
+	"reflect"
 	"os"
-=======
-	"reflect"
->>>>>>> 2576549e
 	"regexp"
 	"sync"
 	"time"
@@ -234,6 +231,7 @@
 	if labels == nil {
 		return nil, errors.New("no labels were passed to GetChannelByLabels()")
 	}
+	// check that selector is not empty, otherwise the selector will match everything!
 	selector := k8slabels.SelectorFromSet(labels)
 	if selector.Empty() {
 		return nil, fmt.Errorf("could not create selector from %+v", labels)
