--- conflicted
+++ resolved
@@ -7,11 +7,7 @@
 
 image:
   dir:
-<<<<<<< HEAD
-  version: cca2c49b
-=======
   version: d2a06af0
->>>>>>> eda70a7a
   pullPolicy: "IfNotPresent"
 
 dex:
