--- conflicted
+++ resolved
@@ -6,13 +6,8 @@
   containerRegistry:
     path: eu.gcr.io/kyma-project
   event_bus:
-<<<<<<< HEAD
     dir: pr/
     version: PR-6266
-=======
-    dir: develop/
-    version: af0a546c
->>>>>>> 66ad344f
     publisherImage: event-publish-service
     subscriptionControllerImage: subscription-controller
   event_bus_tests:
