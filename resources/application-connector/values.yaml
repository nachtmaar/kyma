connector_service:
  enabled: &connectorServiceEnabled true

connection_token_handler:
  enabled: *connectorServiceEnabled

global:
  disableLegacyConnectivity: false
  isLocalEnv: false
  namespace: kyma-integration
  strictMode: disabled
  ingress:
    domainName: "TBD"
  helm:
    tls:
      crt: "TBD"
      key: "TBD"
  istio:
    gateway:
      name: kyma-gateway
      nameMtls: kyma-gateway-application-connector
      namespace: kyma-system
  containerRegistry:
    path: eu.gcr.io/kyma-project
  application_operator:
    version: "2407bbc2"
  application_operator_tests:
    version: "4eeef0b7"
  connector_service:
    version: "2407bbc2"
  connector_service_tests:
    version: "2ab8b878"
  connection_token_handler:
    version: "2407bbc2"
  connection_token_handler_tests:
    version: "2407bbc2"
  event_service:
    version: "d4372526"
  event_service_integration_tests:
    version: "2c51c024"
  application_gateway:
    version: "2407bbc2"
  application_gateway_tests:
    version: "2407bbc2"
  application_gateway_legacy_tests:
    version: "4eeef0b7"
  application_registry:
    version: "2407bbc2"
  application_registry_tests:
    version: "91ae6ff1"
  application_broker:
    version: "PR-9389"
  application_connectivity_certs_setup_job:
    version: "2407bbc2"
  application_connectivity_validator:
<<<<<<< HEAD
    version: "PR-9406"    
  application_broker_eventing_migration:
    version: "PR-9389"

=======
    version: "2407bbc2"
>>>>>>> 1ad9f012

application_connectivity_certs_setup_job:
  secrets:
    connectorCertificateSecret:
      name: connector-service-app-ca
      namespace: kyma-integration
    caCertificateSecret:
      name: kyma-gateway-certs-cacert
      namespace: istio-system
  certificate:
    validityTime: 92d

tests:
  application_connector_tests:
    enabled: true
    connector_service:
      central: false
    skipSslVerify: true
    image:
      version: "c9ff90c3"
      pullPolicy: IfNotPresent<|MERGE_RESOLUTION|>--- conflicted
+++ resolved
@@ -53,14 +53,7 @@
   application_connectivity_certs_setup_job:
     version: "2407bbc2"
   application_connectivity_validator:
-<<<<<<< HEAD
-    version: "PR-9406"    
-  application_broker_eventing_migration:
-    version: "PR-9389"
-
-=======
     version: "2407bbc2"
->>>>>>> 1ad9f012
 
 application_connectivity_certs_setup_job:
   secrets:
