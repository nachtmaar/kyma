connector_service:
  enabled: &connectorServiceEnabled true

connection_token_handler:
  enabled: *connectorServiceEnabled

global:
  disableLegacyConnectivity: false
  isLocalEnv: false
  namespace: kyma-integration
  strictMode: disabled
  istio:
    namespace: istio-system
    tls:
      secretName: istio-ingress-certs
    gateway:
      name: kyma-gateway
      nameMtls: kyma-gateway-application-connector
      namespace: kyma-system
  containerRegistry:
    path: eu.gcr.io/kyma-project
  application_operator:
    dir:
<<<<<<< HEAD
    version: PR-7945-2c3295c3
=======
    version: PR-7742
>>>>>>> a6846f3a
  application_operator_tests:
    dir:
    version: d4a1c24a
  connector_service:
    dir:
    version: 4e3576cd
  connector_service_tests:
    dir:
    version: 27eff119
  connection_token_handler:
    dir:
    version: fbf1000b
  connection_token_handler_tests:
    dir:
    version: fbf1000b
  connectivity_certs_controller:
    dir:
    version: fbf1000b
  event_service:
    dir:
    version: PR-7742
  event_service_integration_tests:
    dir:
    version: 3bf47c25
  application_connectivity_validator:
    dir:
    version: 39d1ab87
  application_gateway:
    dir:
    version: f0669ea9
  application_gateway_tests:
    dir:
    version: 1272752c
  application_registry:
    dir:
    version: 35130f2e
  application_registry_tests:
    dir:
    version: c608dbf3
  application_broker:
    dir:
    version: ea60970f
  application_connectivity_certs_setup_job:
    dir:
    version: fbf1000b
connectivity_certs_controller:
  enabled: false

application_connectivity_certs_setup_job:
  secrets:
    connectorCertificateSecret:
      name: connector-service-app-ca
      namespace: kyma-integration
    caCertificateSecret:
      name: kyma-gateway-certs-cacert
      namespace: istio-system
  certificate:
    validityTime: 92d

tests:
  application_connector_tests:
    #    enabled: *connectorServiceEnabled
    enabled: true
    connector_service:
      central: false
    skipSslVerify: true
    image:
      dir:
      version: 5df23264
      pullPolicy: IfNotPresent<|MERGE_RESOLUTION|>--- conflicted
+++ resolved
@@ -21,11 +21,7 @@
     path: eu.gcr.io/kyma-project
   application_operator:
     dir:
-<<<<<<< HEAD
     version: PR-7945-2c3295c3
-=======
-    version: PR-7742
->>>>>>> a6846f3a
   application_operator_tests:
     dir:
     version: d4a1c24a
