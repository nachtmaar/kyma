global:
  containerRegistry:
    path: eu.gcr.io/kyma-project
  controllerManager:
    name: controller-manager
    image: event-sources-controller-manager
    dir: ''
<<<<<<< HEAD
    version: PR-9562
=======
    version: 760fe348
>>>>>>> 68c89520
  httpAdapter:
    image: event-sources-http-adapter
    dir: ''
    version: 760fe348
    tracingEnabled: "true"<|MERGE_RESOLUTION|>--- conflicted
+++ resolved
@@ -5,11 +5,7 @@
     name: controller-manager
     image: event-sources-controller-manager
     dir: ''
-<<<<<<< HEAD
     version: PR-9562
-=======
-    version: 760fe348
->>>>>>> 68c89520
   httpAdapter:
     image: event-sources-http-adapter
     dir: ''
