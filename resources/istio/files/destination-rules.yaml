---
<<<<<<< HEAD
apiVersion: networking.istio.io/v1alpha3
kind: DestinationRule
metadata:
  name: "api-server"
=======
# Destination rule to disable (m)TLS when talking to apiserver, as it doesn't have a sidecar.
apiVersion: networking.istio.io/v1alpha3
kind: DestinationRule
metadata:
  name: api-server
>>>>>>> 1212caa9
  namespace: istio-system
spec:
  host: "kubernetes.default.svc.cluster.local"
  trafficPolicy:
    connectionPool:
      tcp:
<<<<<<< HEAD
        connectTimeout: "30s"
=======
        connectTimeout: 30s
>>>>>>> 1212caa9
<|MERGE_RESOLUTION|>--- conflicted
+++ resolved
@@ -1,24 +1,13 @@
 ---
-<<<<<<< HEAD
-apiVersion: networking.istio.io/v1alpha3
-kind: DestinationRule
-metadata:
-  name: "api-server"
-=======
 # Destination rule to disable (m)TLS when talking to apiserver, as it doesn't have a sidecar.
 apiVersion: networking.istio.io/v1alpha3
 kind: DestinationRule
 metadata:
   name: api-server
->>>>>>> 1212caa9
   namespace: istio-system
 spec:
   host: "kubernetes.default.svc.cluster.local"
   trafficPolicy:
     connectionPool:
       tcp:
-<<<<<<< HEAD
-        connectTimeout: "30s"
-=======
-        connectTimeout: 30s
->>>>>>> 1212caa9
+        connectTimeout: "30s"