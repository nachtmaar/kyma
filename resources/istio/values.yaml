--- conflicted
+++ resolved
@@ -16,10 +16,6 @@
 istio:
   installer:
     image: eu.gcr.io/kyma-project/istio-installer
-<<<<<<< HEAD
-    tag: PR-8898
+    tag: 19e240cd
     tag16: PR-9501
-    tag17: PR-9500
-=======
-    tag: 19e240cd
->>>>>>> ff5ad86e
+    tag17: PR-9500