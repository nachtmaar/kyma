--- conflicted
+++ resolved
@@ -28,11 +28,7 @@
     component: istio
     kyma-project.io/installation: ""
 data:
-<<<<<<< HEAD
-  kyma_istio_control_plane: |-
-=======
   kyma_istio_operator: |-
->>>>>>> 63679bd6
     apiVersion: install.istio.io/v1alpha1
     kind: IstioOperator
     metadata:
